--- conflicted
+++ resolved
@@ -53,25 +53,8 @@
         orders = woo_client.get_orders_from_yesterday()
 
         if orders:
-<<<<<<< HEAD
-            # excel_reporter.create_excel_report now returns two values:
-            # main_report_path: path to WooCommerce_Orders_YYYY-MM-DD.xlsx
-            # templated_report_paths: a list containing path(s) to tis-YYYY-MM-DD.xlsx
-            main_report_path, templated_report_paths = excel_reporter.create_excel_report(orders)
-            
-            # Collect all generated file paths for email attachment
-            all_excel_files_to_attach = []
-            if main_report_path:
-                all_excel_files_to_attach.append(main_report_path)
-            if templated_report_paths: # This will be a list, iterate to add
-                all_excel_files_to_attach.extend(templated_report_paths)
-
-            if all_excel_files_to_attach:
-=======
-            # Pass the Jalali date string for the filename
-            excel_file = excel_reporter.create_excel_report(orders, formatted_jalali_date_for_filename)
+            excel_file = excel_reporter.create_excel_report(orders)
             if excel_file:
->>>>>>> c9eefefd
                 if email_config_valid: # Only try to send email if config is valid
                     # Pass the list of all file paths to the email sender
                     email_sender.send_email_report(all_excel_files_to_attach)
