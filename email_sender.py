--- conflicted
+++ resolved
@@ -52,11 +52,7 @@
         yesterday_datetime_obj = datetime.now() - timedelta(days=1)
         yesterday_jalali = jdatetime.datetime.fromtimestamp(yesterday_datetime_obj.timestamp()).strftime('%Y/%m/%d')
         
-<<<<<<< HEAD
-        body = f"با سلام،\n\nفایل(های) اکسل گزارش سفارشات ووکامرس برای روز گذشته ({yesterday_jalali}) پیوست شده است.\n\nبا احترام - واحد انفورماتیک"
-=======
-        body = f"با سلام،\n\nفایل اکسل گزارش سفارشات سایت برای روز گذشته ({yesterday_jalali}) پیوست شده است.\n\nبا احترام - واحد انفورماتیک"
->>>>>>> c9eefefd
+        body = f"با سلام،\n\nفایل اکسل گزارش سفارشات ووکامرس برای روز گذشته ({yesterday_jalali}) پیوست شده است.\n\nبا احترام - واحد انفورماتیک"
         msg.attach(MIMEText(body, 'plain'))
 
         # Iterate through the list of file paths and attach each one
